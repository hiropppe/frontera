from frontera.worker.strategy import StrategyWorker
from frontera.worker.strategies.bfs import CrawlingStrategy
from frontera.settings import Settings
from frontera.core.models import Request, Response
from frontera.core.components import States
from unittest import TestCase

r1 = Request('http://www.example.com/', meta={b'fingerprint': b'1', b'jid': 0})
r2 = Request('http://www.scrapy.org/', meta={b'fingerprint': b'2', b'jid': 0})
r3 = Request('https://www.dmoz.org', meta={b'fingerprint': b'3', b'jid': 0})
r4 = Request('http://www.test.com/some/page', meta={b'fingerprint': b'4', b'jid': 0})


<<<<<<< HEAD
class FilteredLinksCrawlingStrategy(CrawlingStrategy):
    def filter_extracted_links(self, request, links):
        return []


class TestStrategyWorker(object):
=======
class TestStrategyWorker(TestCase):
>>>>>>> bbfcfbac

    def setUp(self):
        settings = Settings()
        settings.BACKEND = 'frontera.contrib.backends.sqlalchemy.Distributed'
        settings.MESSAGE_BUS = 'tests.mocks.message_bus.FakeMessageBus'
        settings.SPIDER_LOG_CONSUMER_BATCH_SIZE = 100
        self.sw = StrategyWorker(settings, CrawlingStrategy)

    def sw_setup_filtered_links(self):
        settings = Settings()
        settings.BACKEND = 'frontera.contrib.backends.sqlalchemy.Distributed'
        settings.MESSAGE_BUS = 'tests.mocks.message_bus.FakeMessageBus'
        settings.SPIDER_LOG_CONSUMER_BATCH_SIZE = 100
        return StrategyWorker(settings, FilteredLinksCrawlingStrategy)

    def test_add_seeds(self):
        sw = self.sw
        msg = sw._encoder.encode_add_seeds([r1, r2, r3, r4])
        sw.consumer.put_messages([msg])
        r2.meta[b'state'] = States.CRAWLED
        sw.states.update_cache([r2])
        sw.work()

        r1.meta[b'state'] = States.QUEUED
        r3.meta[b'state'] = States.QUEUED
        r4.meta[b'state'] = States.QUEUED
        assert set(sw.scoring_log_producer.messages) == \
            set([sw._encoder.encode_update_score(r, 1.0, True)
                for r in [r1, r3, r4]])

    def test_page_crawled(self):
        sw = self.sw
        r1.meta[b'jid'] = 1
        resp = Response(r1.url, request=r1)
        msg = sw._encoder.encode_page_crawled(resp)
        sw.consumer.put_messages([msg])
        sw.work()
        # response should be skipped if it's jid doesn't match the strategy worker's
        assert sw.scoring_log_producer.messages == []
        sw.job_id = 1
        sw.consumer.put_messages([msg])
        sw.work()
        r1c = r1.copy()
        sw.states.set_states(r1c)
        assert r1c.meta[b'state'] == States.CRAWLED

    def test_links_extracted(self):
        sw = self.sw
        sw.job_id = 0
        r1.meta[b'jid'] = 0
        msg = sw._encoder.encode_links_extracted(r1, [r3, r4])
        sw.consumer.put_messages([msg])
        sw.work()
        r3.meta[b'state'] = States.QUEUED
        r4.meta[b'state'] = States.QUEUED
        assert set(sw.scoring_log_producer.messages) == \
            set(sw._encoder.encode_update_score(r, sw.strategy.get_score(r.url), True) for r in [r3, r4])

    def test_filter_links_extracted(self):
        sw = self.sw_setup_filtered_links()
        sw.job_id = 0
        r1.meta[b'jid'] = 0
        msg = sw._encoder.encode_links_extracted(r1, [r3, r4])
        sw.consumer.put_messages([msg])
        sw.work()
        r3.meta[b'state'] = States.QUEUED
        r4.meta[b'state'] = States.QUEUED
        assert set(sw.scoring_log_producer.messages) == set()

    def test_request_error(self):
        sw = self.sw
        msg = sw._encoder.encode_request_error(r4, 'error')
        sw.consumer.put_messages([msg])
        sw.work()
        r4.meta[b'state'] = States.ERROR
        assert sw.scoring_log_producer.messages.pop() == \
            sw._encoder.encode_update_score(r4, 0.0, False)<|MERGE_RESOLUTION|>--- conflicted
+++ resolved
@@ -11,17 +11,12 @@
 r4 = Request('http://www.test.com/some/page', meta={b'fingerprint': b'4', b'jid': 0})
 
 
-<<<<<<< HEAD
 class FilteredLinksCrawlingStrategy(CrawlingStrategy):
     def filter_extracted_links(self, request, links):
         return []
 
 
-class TestStrategyWorker(object):
-=======
 class TestStrategyWorker(TestCase):
->>>>>>> bbfcfbac
-
     def setUp(self):
         settings = Settings()
         settings.BACKEND = 'frontera.contrib.backends.sqlalchemy.Distributed'
